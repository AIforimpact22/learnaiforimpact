<!doctype html>
<html lang="en">
<head>
  <meta charset="utf-8" />
  <title>{% block title %}Learning Portal{% endblock %}</title>
  <meta name="viewport" content="width=device-width, initial-scale=1" />
  <meta name="color-scheme" content="light">

  <!-- Primary stylesheet (cache-busted) -->
  <link rel="stylesheet"
        href="{{ url_for('static', filename='style.css') }}?v={{ g.static_version|default(1) }}">

  <!-- Google Calendar Appointment Scheduling begin -->
  <link href="https://calendar.google.com/calendar/scheduling-button-script.css" rel="stylesheet">
  <script src="https://calendar.google.com/calendar/scheduling-button-script.js" async></script>
  <!-- end Google Calendar Appointment Scheduling -->

  {% block head %}{% endblock %}
  <script>window.BASE_PATH = {{ base_path|tojson }};</script>
</head>
<body>
  <header class="site-header" role="banner">
    <div class="container header-inner">
      <a href="{{ base_path or '/' }}" class="brand">
        <img class="brand-logo"
             src="https://i.imgur.com/STm5VaG.png"
             alt="Ai For Impact logo" />
        <span class="brand-name">Ai For Impact</span>
      </a>
      <nav class="nav" role="navigation" aria-label="Primary">
        <a href="{{ base_path or '/' }}">Course</a>

        {# Show Profile when logged in #}
        {% if current_user_email %}
          <a href="{{ bp('/profile') }}">Profile</a>
        {% endif %}

        {% if page_allowed('admin') %}
          <a href="{{ bp('/admin') }}">Admin</a>
        {% endif %}

        <!-- Google Calendar Appointment Scheduling begin -->
        <script>
        (function() {
          var target = document.currentScript;
          window.addEventListener('load', function() {
            calendar.schedulingButton.load({
              url: 'https://calendar.google.com/calendar/appointments/schedules/AcZssZ3BzquEw0WKAWNvyowedp_yheXyxeks5QcJBNUQhtYrAcbC-7tdvi3WYtjrzvgSiDhaiRNczIqN?gv=true',
<<<<<<< HEAD
              color: '#000000',
=======
              color: '#039BE5',
>>>>>>> 8ede59dd
              label: 'Book an appointment',
              target,
            });
          });
        })();
        </script>
        <!-- end Google Calendar Appointment Scheduling -->
      </nav>
    </div>
  </header>

  {% block hero %}{% endblock %}

  <main class="page">
    <div class="container">
      {% block content %}{% endblock %}
    </div>
  </main>

  <footer class="site-footer" role="contentinfo">
    <div class="container footer-inner only-link">
      <a href="https://www.aiforimpact.net" target="_blank" rel="noopener">www.aiforimpact.net</a>
    </div>
  </footer>

  {# Keep 'scripts' for general JS and add 'body_end' for pages that place code at the very end #}
  {% block scripts %}{% endblock %}
  {% block body_end %}{% endblock %}
</body>
</html><|MERGE_RESOLUTION|>--- conflicted
+++ resolved
@@ -46,11 +46,7 @@
           window.addEventListener('load', function() {
             calendar.schedulingButton.load({
               url: 'https://calendar.google.com/calendar/appointments/schedules/AcZssZ3BzquEw0WKAWNvyowedp_yheXyxeks5QcJBNUQhtYrAcbC-7tdvi3WYtjrzvgSiDhaiRNczIqN?gv=true',
-<<<<<<< HEAD
-              color: '#000000',
-=======
               color: '#039BE5',
->>>>>>> 8ede59dd
               label: 'Book an appointment',
               target,
             });
